<!DOCTYPE html>
<html>
<head>
    <meta http-equiv="Content-Type" content="text/html; charset=utf-8">
    {# IE8 rounds line-height incorrectly, and adding this emulateIE7 line makes it right! #}
    {# http://social.msdn.microsoft.com/Forums/en-US/iewebdevelopment/thread/7684445e-f080-4d8f-8529-132763348e21 #}
<<<<<<< HEAD
    <meta http-equiv='X-UA-Compatible' content='IE=emulateIE7' />
    <title>Coverage for {{fr.name|escape}}: {{nums.pc_covered_str}}%</title>
    <link rel='stylesheet' href='style.css' type='text/css'>
=======
    <meta http-equiv="X-UA-Compatible" content="IE=emulateIE7" />
    <title>Coverage for {{cu.name|escape}}: {{nums.pc_covered_str}}%</title>
    <link rel="stylesheet" href="style.css" type="text/css">
>>>>>>> 167307be
    {% if extra_css %}
        <link rel="stylesheet" href="{{ extra_css }}" type="text/css">
    {% endif %}
    <script type="text/javascript" src="jquery.min.js"></script>
    <script type="text/javascript" src="jquery.hotkeys.js"></script>
    <script type="text/javascript" src="jquery.isonscreen.js"></script>
    <script type="text/javascript" src="coverage_html.js"></script>
    <script type="text/javascript">
        jQuery(document).ready(coverage.pyfile_ready);
    </script>
</head>
<body class="pyfile">

<<<<<<< HEAD
<div id='header'>
    <div class='content'>
        <h1>Coverage for <b>{{fr.name|escape}}</b> :
            <span class='pc_cov'>{{nums.pc_covered_str}}%</span>
=======
<div id="header">
    <div class="content">
        <h1>Coverage for <b>{{cu.name|escape}}</b> :
            <span class="pc_cov">{{nums.pc_covered_str}}%</span>
>>>>>>> 167307be
        </h1>

        <img id="keyboard_icon" src="keybd_closed.png" alt="Show keyboard shortcuts" />

        <h2 class="stats">
            {{nums.n_statements}} statements &nbsp;
            <span class="{{c_run}} shortkey_r button_toggle_run">{{nums.n_executed}} run</span>
            <span class="{{c_mis}} shortkey_m button_toggle_mis">{{nums.n_missing}} missing</span>
            <span class="{{c_exc}} shortkey_x button_toggle_exc">{{nums.n_excluded}} excluded</span>

            {% if arcs %}
                <span class="{{c_par}} shortkey_p button_toggle_par">{{nums.n_partial_branches}} partial</span>
            {% endif %}
        </h2>
    </div>
</div>

<div class="help_panel">
    <img id="panel_icon" src="keybd_open.png" alt="Hide keyboard shortcuts" />
    <p class="legend">Hot-keys on this page</p>
    <div>
    <p class="keyhelp">
        <span class="key">r</span>
        <span class="key">m</span>
        <span class="key">x</span>
        <span class="key">p</span> &nbsp; toggle line displays
    </p>
    <p class="keyhelp">
        <span class="key">j</span>
        <span class="key">k</span> &nbsp; next/prev highlighted chunk
    </p>
    <p class="keyhelp">
        <span class="key">0</span> &nbsp; (zero) top of page
    </p>
    <p class="keyhelp">
        <span class="key">1</span> &nbsp; (one) first highlighted chunk
    </p>
    </div>
</div>

<div id="source">
    <table>
        <tr>
            <td class="linenos">
                {% for line in lines %}
                    <p id="n{{line.number}}" class="{{line.class}}"><a href="#n{{line.number}}">{{line.number}}</a></p>
                {% endfor %}
            </td>
            <td class="text">
                {% for line in lines %}
                    <p id="t{{line.number}}" class="{{line.class}}">{% if line.annotate %}<span class="annotate" title="{{line.annotate_title}}">{{line.annotate}}</span>{% endif %}{{line.html}}<span class="strut">&nbsp;</span></p>
                {% endfor %}
            </td>
        </tr>
    </table>
</div>

<div id="footer">
    <div class="content">
        <p>
            <a class="nav" href="index.html">&#xab; index</a> &nbsp; &nbsp; <a class="nav" href="{{__url__}}">coverage.py v{{__version__}}</a>
        </p>
    </div>
</div>

</body>
</html><|MERGE_RESOLUTION|>--- conflicted
+++ resolved
@@ -4,15 +4,9 @@
     <meta http-equiv="Content-Type" content="text/html; charset=utf-8">
     {# IE8 rounds line-height incorrectly, and adding this emulateIE7 line makes it right! #}
     {# http://social.msdn.microsoft.com/Forums/en-US/iewebdevelopment/thread/7684445e-f080-4d8f-8529-132763348e21 #}
-<<<<<<< HEAD
-    <meta http-equiv='X-UA-Compatible' content='IE=emulateIE7' />
+    <meta http-equiv="X-UA-Compatible" content="IE=emulateIE7" />
     <title>Coverage for {{fr.name|escape}}: {{nums.pc_covered_str}}%</title>
-    <link rel='stylesheet' href='style.css' type='text/css'>
-=======
-    <meta http-equiv="X-UA-Compatible" content="IE=emulateIE7" />
-    <title>Coverage for {{cu.name|escape}}: {{nums.pc_covered_str}}%</title>
     <link rel="stylesheet" href="style.css" type="text/css">
->>>>>>> 167307be
     {% if extra_css %}
         <link rel="stylesheet" href="{{ extra_css }}" type="text/css">
     {% endif %}
@@ -26,17 +20,10 @@
 </head>
 <body class="pyfile">
 
-<<<<<<< HEAD
-<div id='header'>
-    <div class='content'>
-        <h1>Coverage for <b>{{fr.name|escape}}</b> :
-            <span class='pc_cov'>{{nums.pc_covered_str}}%</span>
-=======
 <div id="header">
     <div class="content">
-        <h1>Coverage for <b>{{cu.name|escape}}</b> :
+        <h1>Coverage for <b>{{fr.name|escape}}</b> :
             <span class="pc_cov">{{nums.pc_covered_str}}%</span>
->>>>>>> 167307be
         </h1>
 
         <img id="keyboard_icon" src="keybd_closed.png" alt="Show keyboard shortcuts" />
